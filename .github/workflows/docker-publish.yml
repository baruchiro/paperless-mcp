--- conflicted
+++ resolved
@@ -70,11 +70,7 @@
         with:
           context: .
           file: ./Dockerfile
-<<<<<<< HEAD
-          push: true
           platforms: linux/amd64,linux/arm64
-=======
           push: ${{ steps.check-fork.outputs.is_fork == 'false' }}
->>>>>>> f41ef6e2
           tags: ${{ steps.meta.outputs.tags }}
           labels: ${{ steps.meta.outputs.labels }}